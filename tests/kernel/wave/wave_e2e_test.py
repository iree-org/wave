--- conflicted
+++ resolved
@@ -2324,8 +2324,7 @@
     # with the input mapping the rows of the first half are duplicated, with the
     # output mapping the duplicate rows are written back only to the first half.
     assert_close(
-<<<<<<< HEAD
-        a[0 : shape[0] // 2, :], debug_logs["lhs_mapped"][0 : shape[0] // 2, :]
+        a[0 : shape[0] // 2, :], debug_logs["lhs_mapped"]["value"][0 : shape[0] // 2, :]
     )
 
 
@@ -2387,8 +2386,4 @@
     dilated_conv(x, we, dilation, out)
 
     assert_close(out, out_ref, rtol=1e-03, atol=1e-02)
-=======
-        a[0 : shape[0] // 2, :], debug_logs["lhs_mapped"]["value"][0 : shape[0] // 2, :]
-    )
-    assert handler_arg == debug_logs
->>>>>>> 5d5fa58e
+    assert handler_arg == debug_logs